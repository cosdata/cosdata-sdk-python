# transactions.py
import json
import requests
from typing import Dict, Any, List, Optional
from contextlib import contextmanager
import concurrent.futures
import os
import time


class Transaction:
    """
    Represents a transaction in the vector database.
    """

    def __init__(self, collection_or_index):
        """
        Initialize a transaction.

        Args:
            collection_or_index: Collection or Index instance
        """
        self.collection = (
            collection_or_index
            if hasattr(collection_or_index, "name")
            else collection_or_index.collection
        )
        self._vectors = []
        self.transaction_id = None
        self.batch_size = 200  # Maximum vectors per batch
        self._create()

    def _create(self) -> str:
        """
        Create a new transaction.

        Returns:
            Transaction ID
        """
        url = f"{self.collection.client.base_url}/collections/{self.collection.name}/transactions"
        response = requests.post(
            url,
            headers=self.collection.client._get_headers(),
            verify=self.collection.client.verify_ssl,
        )

        if response.status_code not in [200, 201]:
            raise Exception(f"Failed to create transaction: {response.text}")

        result = response.json()
        self.transaction_id = result["transaction_id"]
        return self.transaction_id

    def _upsert_batch(self, batch: List[Dict[str, Any]]) -> None:
        """
        Upsert a single batch of vectors.

        Args:
            batch: List of vector dictionaries to upsert
        """
        if not self.transaction_id:
            self._create()

        url = f"{self.collection.client.base_url}/collections/{self.collection.name}/transactions/{self.transaction_id}/upsert"
        data = {"vectors": batch}

        response = requests.post(
            url,
            headers=self.collection.client._get_headers(),
            data=json.dumps(data),
            verify=self.collection.client.verify_ssl,
        )

        if response.status_code not in [200, 204]:
            raise Exception(f"Failed to upsert vectors: {response.text}")

    def upsert_vector(self, vector: Dict[str, Any]) -> None:
        """
        Insert or update a single vector in the transaction.
        This method will create a new vector or update an existing one.
        Use create_vector() if you only want to create new vectors.

        Args:
            vector: Vector dictionary to upsert
        """
        self._upsert_batch([vector])

    def batch_upsert_vectors(
        self,
        vectors: List[Dict[str, Any]],
        max_workers: Optional[int] = None,
        max_retries: int = 3,
    ) -> None:
        """
        Insert or update multiple vectors in the transaction, using multi-threading and retry logic.

        Args:
            vectors: List of vector dictionaries to upsert
            max_workers: Number of threads to use (default: all available CPU threads)
            max_retries: Number of times to retry a failed batch (default: 3)
        """
        # Split vectors into batches of batch_size
        batches = [
            vectors[i : i + self.batch_size]
            for i in range(0, len(vectors), self.batch_size)
        ]
        exceptions = []
        if max_workers is None:
            max_workers = os.cpu_count() or 4

        def upsert_with_retries(batch, batch_idx):
            last_exc = None
            for attempt in range(1, max_retries + 1):
                try:
                    self._upsert_batch(batch)
                    return  # Success
                except Exception as exc:
                    last_exc = exc
                    time.sleep(0.5 * attempt)  # Exponential backoff
            raise Exception(
                f"Batch {batch_idx} failed after {max_retries} retries: {last_exc}"
            )

        with concurrent.futures.ThreadPoolExecutor(max_workers=max_workers) as executor:
            future_to_idx = {
                executor.submit(upsert_with_retries, batch, idx): idx
                for idx, batch in enumerate(batches)
            }
            for future in concurrent.futures.as_completed(future_to_idx):
                idx = future_to_idx[future]
                try:
                    future.result()
                except Exception as exc:
                    exceptions.append(exc)

        if exceptions:
            raise Exception(f"One or more batches failed: {exceptions}")

    def commit(self) -> None:
        """
        Commit the transaction.
        """
        if not self.transaction_id:
            raise Exception("No active transaction to commit")

        url = f"{self.collection.client.base_url}/collections/{self.collection.name}/transactions/{self.transaction_id}/commit"
        response = requests.post(
            url,
            headers=self.collection.client._get_headers(),
            verify=self.collection.client.verify_ssl,
        )

        if response.status_code not in [200, 204]:
            raise Exception(f"Failed to commit transaction: {response.text}")
<<<<<<< HEAD

=======
            
    
>>>>>>> 5633a3ad
    def abort(self) -> None:
        """
        Abort the transaction.
        """
        if not self.transaction_id:
            raise Exception("No active transaction to abort")

        url = f"{self.collection.client.base_url}/collections/{self.collection.name}/transactions/{self.transaction_id}/abort"
        response = requests.post(
            url,
            headers=self.collection.client._get_headers(),
            verify=self.collection.client.verify_ssl,
        )

        if response.status_code not in [200, 204]:
            raise Exception(f"Failed to abort transaction: {response.text}")

<<<<<<< HEAD
    def get_status(self) -> dict:
        """
        Get the status of the transaction.
        """
        if not self.transaction_id:
            raise Exception("No active transaction to get status for")
        url = f"{self.collection.client.base_url}/collections/{self.collection.name}/transactions/{self.transaction_id}/status"
        response = requests.get(
            url,
            headers=self.collection.client._get_headers(),
            verify=self.collection.client.verify_ssl,
        )
        if response.status_code != 200:
            raise Exception(f"Failed to get transaction status: {response.text}")
        return response.json()

    def delete_vector(self, vector_id: str) -> None:
        """
        Delete a vector by ID in the transaction.
        """
        if not self.transaction_id:
            raise Exception("No active transaction to delete vector for")
        url = f"{self.collection.client.base_url}/collections/{self.collection.name}/transactions/{self.transaction_id}/vectors/{vector_id}"
        response = requests.delete(
            url,
            headers=self.collection.client._get_headers(),
            verify=self.collection.client.verify_ssl,
        )
        if response.status_code != 204:
            raise Exception(f"Failed to delete vector in transaction: {response.text}")

    def poll_completion(
        self,
        target_status: str = "complete",
        max_attempts: int = 10,
        sleep_interval: float = 1.0,
    ) -> tuple[str, bool]:
        """
        Poll transaction status until it reaches the target status or max attempts are exceeded.

        Args:
            target_status: Target status to wait for (default: 'complete')
            max_attempts: Maximum number of polling attempts
            sleep_interval: Time to sleep between attempts in seconds

        Returns:
            tuple: (final_status, success_boolean)
        """
        for attempt in range(max_attempts):
            try:
                print(
                    f"Attempt {attempt + 1}: Waiting for transaction {self.transaction_id} to complete..."
                )

                # Get actual transaction status
                status_data = self.get_status()
                status = status_data.get("status", "unknown")

                if status == target_status:
                    print(f"Transaction {self.transaction_id} completed successfully")
                    return status, True

                if attempt < max_attempts - 1:
                    time.sleep(sleep_interval)

=======
    def get_status(self, collection_name: str = None, transaction_id: str = None) -> str:
        """
        Get the status of this transaction (or another, if specified).
        
        Args:
            collection_name: Name of the collection (default: this transaction's collection)
            transaction_id: ID of the transaction to check (default: this transaction's ID)
            
        Returns:
            Transaction status string
        """
        collection_name = collection_name or self.collection.name
        transaction_id = transaction_id or self.transaction_id
        url = f"{self.collection.client.base_url}/collections/{collection_name}/transactions/{transaction_id}/status"
        response = requests.get(
            url,
            headers=self.collection.client._get_headers(),
            verify=self.collection.client.verify_ssl
        )
        
        if response.status_code != 200:
            raise Exception(f"Failed to get transaction status: {response.text}")
        
        result = response.json()
        return result['status']

    def poll_completion(self, target_status: str = 'complete', max_attempts: int = 10, sleep_interval: float = 1.0,
                       collection_name: str = None, transaction_id: str = None) -> tuple[str, bool]:
        """
        Poll transaction status until it reaches the target status or max attempts are exceeded.
        
        Args:
            target_status: Target status to wait for (default: 'complete')
            max_attempts: Maximum number of polling attempts
            sleep_interval: Time to sleep between attempts in seconds
            collection_name: Name of the collection (default: this transaction's collection)
            transaction_id: Transaction ID to poll (default: this transaction's ID)
        
        Returns:
            tuple: (final_status, success_boolean)
        """
        collection_name = collection_name or self.collection.name
        transaction_id = transaction_id or self.transaction_id
        for attempt in range(max_attempts):
            try:
                print(f"Attempt {attempt + 1}: Waiting for transaction {transaction_id} to complete...")
                
                # Get actual transaction status
                status = self.get_status(collection_name, transaction_id)
                
                if status == target_status:
                    print(f"Transaction {transaction_id} completed successfully")
                    return status, True
                
                if attempt < max_attempts - 1:
                    time.sleep(sleep_interval)
                    
>>>>>>> 5633a3ad
            except Exception as e:
                print(f"Error polling transaction status: {e}")
                if attempt < max_attempts - 1:
                    time.sleep(sleep_interval)
<<<<<<< HEAD

        print(
            f"Transaction {self.transaction_id} may not have completed within {max_attempts} attempts"
        )
        return "unknown", False
=======
        
        print(f"Transaction {transaction_id} may not have completed within {max_attempts} attempts")
        return "unknown", False 
>>>>>>> 5633a3ad
<|MERGE_RESOLUTION|>--- conflicted
+++ resolved
@@ -152,12 +152,8 @@
 
         if response.status_code not in [200, 204]:
             raise Exception(f"Failed to commit transaction: {response.text}")
-<<<<<<< HEAD
-
-=======
-            
-    
->>>>>>> 5633a3ad
+
+
     def abort(self) -> None:
         """
         Abort the transaction.
@@ -175,11 +171,17 @@
         if response.status_code not in [200, 204]:
             raise Exception(f"Failed to abort transaction: {response.text}")
 
-<<<<<<< HEAD
     def get_status(self) -> dict:
-        """
-        Get the status of the transaction.
-        """
+           """
+        Get the status of this transaction (or another, if specified).
+        
+        Args:
+            collection_name: Name of the collection (default: this transaction's collection)
+            transaction_id: ID of the transaction to check (default: this transaction's ID)
+            
+        Returns:
+            Transaction status string
+            """
         if not self.transaction_id:
             raise Exception("No active transaction to get status for")
         url = f"{self.collection.client.base_url}/collections/{self.collection.name}/transactions/{self.transaction_id}/status"
@@ -241,77 +243,13 @@
                 if attempt < max_attempts - 1:
                     time.sleep(sleep_interval)
 
-=======
-    def get_status(self, collection_name: str = None, transaction_id: str = None) -> str:
-        """
-        Get the status of this transaction (or another, if specified).
-        
-        Args:
-            collection_name: Name of the collection (default: this transaction's collection)
-            transaction_id: ID of the transaction to check (default: this transaction's ID)
-            
-        Returns:
-            Transaction status string
-        """
-        collection_name = collection_name or self.collection.name
-        transaction_id = transaction_id or self.transaction_id
-        url = f"{self.collection.client.base_url}/collections/{collection_name}/transactions/{transaction_id}/status"
-        response = requests.get(
-            url,
-            headers=self.collection.client._get_headers(),
-            verify=self.collection.client.verify_ssl
-        )
-        
-        if response.status_code != 200:
-            raise Exception(f"Failed to get transaction status: {response.text}")
-        
-        result = response.json()
-        return result['status']
-
-    def poll_completion(self, target_status: str = 'complete', max_attempts: int = 10, sleep_interval: float = 1.0,
-                       collection_name: str = None, transaction_id: str = None) -> tuple[str, bool]:
-        """
-        Poll transaction status until it reaches the target status or max attempts are exceeded.
-        
-        Args:
-            target_status: Target status to wait for (default: 'complete')
-            max_attempts: Maximum number of polling attempts
-            sleep_interval: Time to sleep between attempts in seconds
-            collection_name: Name of the collection (default: this transaction's collection)
-            transaction_id: Transaction ID to poll (default: this transaction's ID)
-        
-        Returns:
-            tuple: (final_status, success_boolean)
-        """
-        collection_name = collection_name or self.collection.name
-        transaction_id = transaction_id or self.transaction_id
-        for attempt in range(max_attempts):
-            try:
-                print(f"Attempt {attempt + 1}: Waiting for transaction {transaction_id} to complete...")
-                
-                # Get actual transaction status
-                status = self.get_status(collection_name, transaction_id)
-                
-                if status == target_status:
-                    print(f"Transaction {transaction_id} completed successfully")
-                    return status, True
-                
-                if attempt < max_attempts - 1:
-                    time.sleep(sleep_interval)
-                    
->>>>>>> 5633a3ad
+
             except Exception as e:
                 print(f"Error polling transaction status: {e}")
                 if attempt < max_attempts - 1:
                     time.sleep(sleep_interval)
-<<<<<<< HEAD
 
         print(
             f"Transaction {self.transaction_id} may not have completed within {max_attempts} attempts"
         )
         return "unknown", False
-=======
-        
-        print(f"Transaction {transaction_id} may not have completed within {max_attempts} attempts")
-        return "unknown", False 
->>>>>>> 5633a3ad
