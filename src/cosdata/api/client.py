# client.py
import json
import requests
from typing import Optional, Dict, Any, List
from .collections import Collection
from .auth import Auth


class Client:
    """
    Main client for interacting with the Cosdata Vector Database API.

    This client provides a Pythonic, object-oriented interface for interacting with
    the Cosdata Vector Database API.
    """

    def __init__(
        self,
        host: str = "http://127.0.0.1:8443",
        username: str = "admin",
        password: str = "admin",
        verify: bool = False,
    ) -> None:
        """
        Initialize the Vector DB client.

        Args:
            host: Host URL of the Vector DB server
            username: Username for authentication
            password: Password for authentication
            verify: Whether to verify SSL certificates
        """
        self.host = host
        self.base_url = f"{host}/vectordb"
        self.verify_ssl = verify

        # Initialize authentication
        self.auth = Auth(username, password)
        self.auth.set_client_info(host, verify)

        self._session = None

    def _get_headers(self) -> dict:
        """
        Get the headers for API requests.

        Returns:
            Dictionary of HTTP headers
        """
        return self.auth.get_headers()

    def _ensure_session(self):
        """Ensure the session is initialized."""
        if self._session is None:
            # Initialize session here
            pass

    def create_collection(
        self,
        name: str,
        dimension: int = 1024,
        description: Optional[str] = None,
        dense_vector: Optional[Dict[str, Any]] = None,
        sparse_vector: Optional[Dict[str, Any]] = None,
        tf_idf_options: Optional[Dict[str, Any]] = None,
    ) -> Collection:
        """
        Create a new collection.

        Args:
            name: Name of the collection
            dimension: Dimension of vectors to be stored
            description: Optional description of the collection
            dense_vector: Optional dense vector configuration
            sparse_vector: Optional sparse vector configuration
            tf_idf_options: Optional TF-IDF configuration

        Returns:
            Collection object
        """
        self._ensure_session()

        url = f"{self.base_url}/collections"
        data = {
            "name": name,
            "description": description,
            "dense_vector": dense_vector or {"enabled": True, "dimension": dimension},
            "sparse_vector": sparse_vector or {"enabled": False},
            "tf_idf_options": tf_idf_options or {"enabled": False},
            "config": {"max_vectors": None, "replication_factor": None},
            "store_raw_text": False,
        }

        response = requests.post(
            url,
            headers=self._get_headers(),
            data=json.dumps(data),
            verify=self.verify_ssl,
        )

        if response.status_code not in [200, 201]:
            raise Exception(f"Failed to create collection: {response.text}")

        return Collection(self, name)

    def get_collection(self, name: str) -> Collection:
        """
        Get an existing collection.

        Args:
            name: Name of the collection

        Returns:
            Collection object
        """
        self._ensure_session()

        url = f"{self.base_url}/collections/{name}"
        response = requests.get(
            url, headers=self._get_headers(), verify=self.verify_ssl
        )

        if response.status_code != 200:
            raise Exception(f"Failed to get collection: {response.text}")

        return Collection(self, name)

    def list_collections(self) -> List[Dict[str, Any]]:
        """
        List all collections.

        Returns:
            List of collection information dictionaries
        """
        self._ensure_session()

        url = f"{self.base_url}/collections"
        response = requests.get(
            url, headers=self._get_headers(), verify=self.verify_ssl
        )

        if response.status_code != 200:
            raise Exception(f"Failed to list collections: {response.text}")
<<<<<<< HEAD

        response_data = response.json()

=======
        
        response_data = response.json()
        
>>>>>>> 5633a3ad
        # Handle both cases: direct list or dictionary with collections key
        if isinstance(response_data, list):
            return response_data
        elif isinstance(response_data, dict):
            return response_data.get("collections", [])
        else:
            return []

    def collections(self) -> List[Collection]:
        """
        Get all collections as Collection objects.

        Returns:
            List of Collection objects
        """
        return [Collection(self, coll["name"]) for coll in self.list_collections()]
<|MERGE_RESOLUTION|>--- conflicted
+++ resolved
@@ -140,16 +140,10 @@
         )
 
         if response.status_code != 200:
-            raise Exception(f"Failed to list collections: {response.text}")
-<<<<<<< HEAD
-
-        response_data = response.json()
-
-=======
-        
+            raise Exception(f"Failed to list collections: {response.text}"
+                            
         response_data = response.json()
         
->>>>>>> 5633a3ad
         # Handle both cases: direct list or dictionary with collections key
         if isinstance(response_data, list):
             return response_data
